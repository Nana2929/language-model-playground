--- conflicted
+++ resolved
@@ -26,19 +26,6 @@
 # self-made modules
 
 from lmp.dataset import BaseDataset
-<<<<<<< HEAD
-import lmp.dataset
-import lmp.tokenizer
-
-CollateFnReturn = Tuple[
-    torch.Tensor,
-    torch.Tensor
-]
-
-
-class TestInit(unittest.TestCase):
-    r"""Test case for `lmp.dataset.BaseDataset.crate_collate_fn`."""
-=======
 from lmp.tokenizer import BaseTokenizer
 from lmp.tokenizer import CharDictTokenizer
 from lmp.tokenizer import CharListTokenizer
@@ -48,7 +35,6 @@
 
 class TestCreateCollateFn(unittest.TestCase):
     r"""Test case for `lmp.dataset.BaseDataset.create_collate_fn`."""
->>>>>>> a37acb96
 
     def test_signature(self):
         r"""Ensure signature consistency."""
@@ -137,15 +123,6 @@
 
     def test_return_type(self):
         r"""Return `collate_fn`."""
-<<<<<<< HEAD
-        msg = 'Must return callable function `collate_fn`.'
-
-        collate_fn = BaseDataset.create_collate_fn(
-            tokenizer=lmp.tokenizer.CharDictTokenizer(),
-            max_seq_len=10
-        )
-        self.assertTrue(callable(collate_fn), msg=msg)
-=======
         msg = 'Must return `collate_fn`.'
         examples = (
             CharDictTokenizer,
@@ -174,7 +151,6 @@
                 ),
                 msg=msg
             )
->>>>>>> a37acb96
 
 
 if __name__ == '__main__':
