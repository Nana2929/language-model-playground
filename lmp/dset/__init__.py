"""Dataset module.

Attributes
----------
ALL_DSETS: list[lmp.dset.BaseDset]
  All available datasets.
DSET_OPTS: typing.Final[dict[str, lmp.dset.BaseDset]]
  Mapping dataset's name ``dset_name`` to dataset's class.

Examples
--------
Get :py:class:`lmp.dset.DemoDset` by its name.

>>> from lmp.dset import DSET_OPTS, DemoDset
>>> DemoDset.dset_name in DSET_OPTS
True
>>> DSET_OPTS[DemoDset.dset_name] == DemoDset
True
"""

from typing import Dict, Final, List, Type

from lmp.dset._base import BaseDset
from lmp.dset._ch_poem import ChPoemDset
from lmp.dset._demo import DemoDset
from lmp.dset._wiki_text_2 import WikiText2Dset
from lmp.dset._WNLI import WNLI

ALL_DSETS: Final[List[Type[BaseDset]]] = [
<<<<<<< HEAD
  ChPoemDset,
  DemoDset,
  WikiText2Dset,
=======
    ChPoemDset,
    WikiText2Dset,
    WNLI,
>>>>>>> 814ab9ca
]
DSET_OPTS: Final[Dict[str, Type[BaseDset]]] = {d.dset_name: d for d in ALL_DSETS}<|MERGE_RESOLUTION|>--- conflicted
+++ resolved
@@ -23,18 +23,13 @@
 from lmp.dset._base import BaseDset
 from lmp.dset._ch_poem import ChPoemDset
 from lmp.dset._demo import DemoDset
+from lmp.dset._wnli import WNLIDset
 from lmp.dset._wiki_text_2 import WikiText2Dset
-from lmp.dset._WNLI import WNLI
 
 ALL_DSETS: Final[List[Type[BaseDset]]] = [
-<<<<<<< HEAD
   ChPoemDset,
   DemoDset,
+  WNLIDset,
   WikiText2Dset,
-=======
-    ChPoemDset,
-    WikiText2Dset,
-    WNLI,
->>>>>>> 814ab9ca
 ]
 DSET_OPTS: Final[Dict[str, Type[BaseDset]]] = {d.dset_name: d for d in ALL_DSETS}